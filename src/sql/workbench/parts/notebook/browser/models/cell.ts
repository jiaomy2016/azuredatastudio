--- conflicted
+++ resolved
@@ -21,11 +21,8 @@
 import { getErrorMessage } from 'vs/base/common/errors';
 import { generateUuid } from 'vs/base/common/uuid';
 import { IModelContentChangedEvent } from 'vs/editor/common/model/textModelEvents';
-<<<<<<< HEAD
+import { firstIndex, find } from 'vs/base/common/arrays';
 import { ConnectionProfile } from 'sql/platform/connection/common/connectionProfile';
-=======
-import { firstIndex, find } from 'vs/base/common/arrays';
->>>>>>> 7f7052ad
 let modelId = 0;
 
 export const HideInputTag = 'hide_input';
