/*---------------------------------------------------------------------------------------------
 *  Copyright (c) Microsoft Corporation. All rights reserved.
 *  Licensed under the Source EULA. See License.txt in the project root for license information.
 *--------------------------------------------------------------------------------------------*/

import { IEditorInputFactory, IEditorInputFactoryRegistry, Extensions as EditorInputExtensions, IEditorInput } from 'vs/workbench/common/editor';
import { Registry } from 'vs/platform/registry/common/platform';
import { IInstantiationService } from 'vs/platform/instantiation/common/instantiation';
import { QueryResultsInput } from 'sql/workbench/common/editor/query/queryResultsInput';
import { FILE_EDITOR_INPUT_ID } from 'vs/workbench/contrib/files/common/files';
import { UntitledQueryEditorInput } from 'sql/workbench/common/editor/query/untitledQueryEditorInput';
import { FileQueryEditorInput } from 'sql/workbench/contrib/query/common/fileQueryEditorInput';
import { FileEditorInput } from 'vs/workbench/contrib/files/common/editors/fileEditorInput';
import { UntitledTextEditorInput } from 'vs/workbench/services/untitled/common/untitledTextEditorInput';
import { ILanguageAssociation } from 'sql/workbench/services/languageAssociation/common/languageAssociation';
import { QueryEditorInput } from 'sql/workbench/common/editor/query/queryEditorInput';
import { getCurrentGlobalConnection } from 'sql/workbench/browser/taskUtilities';
import { IObjectExplorerService } from 'sql/workbench/services/objectExplorer/browser/objectExplorerService';
import { IConnectionManagementService, IConnectionCompletionOptions, ConnectionType } from 'sql/platform/connection/common/connectionManagement';
import { IEditorService } from 'vs/workbench/services/editor/common/editorService';
import { onUnexpectedError } from 'vs/base/common/errors';
import { IFileService } from 'vs/platform/files/common/files';
import { IConfigurationService } from 'vs/platform/configuration/common/configuration';
import { IQueryEditorService } from 'sql/workbench/services/queryEditor/common/queryEditorService';
import { IQueryEditorConfiguration } from 'sql/platform/query/common/query';

const editorInputFactoryRegistry = Registry.as<IEditorInputFactoryRegistry>(EditorInputExtensions.EditorInputFactories);

export class QueryEditorLanguageAssociation implements ILanguageAssociation {
	static readonly isDefault = true;
<<<<<<< HEAD
	static readonly languages = ['sql', 'kusto'];			//TODO Add language id here for new languages supported in query editor. Make it easier to contribute new extension's languageID
=======
	static readonly languages = ['sql', 'kusto'];	//TODO Add language id here for new languages supported in query editor. Make it easier to contribute new extension's languageID

>>>>>>> 97b6d71a

	constructor(@IInstantiationService private readonly instantiationService: IInstantiationService,
		@IObjectExplorerService private readonly objectExplorerService: IObjectExplorerService,
		@IConnectionManagementService private readonly connectionManagementService: IConnectionManagementService,
		@IEditorService private readonly editorService: IEditorService,
		@IQueryEditorService private readonly queryEditorService: IQueryEditorService) { }

	async convertInput(activeEditor: IEditorInput): Promise<QueryEditorInput | undefined> {
		const queryResultsInput = this.instantiationService.createInstance(QueryResultsInput, activeEditor.resource.toString(true));

		let queryEditorInput: QueryEditorInput;
		if (activeEditor instanceof FileEditorInput) {
			queryEditorInput = this.instantiationService.createInstance(FileQueryEditorInput, '', activeEditor, queryResultsInput);
		} else if (activeEditor instanceof UntitledTextEditorInput) {
			const content = (await activeEditor.resolve()).textEditorModel.getValue();
			queryEditorInput = await this.queryEditorService.newSqlEditor({ resource: this.editorService.isOpen(activeEditor) ? activeEditor.resource : undefined, open: false, initalContent: content }) as UntitledQueryEditorInput;
		} else {
			return undefined;
		}

		const profile = getCurrentGlobalConnection(this.objectExplorerService, this.connectionManagementService, this.editorService);
		if (profile) {
			const options: IConnectionCompletionOptions = {
				params: { connectionType: ConnectionType.editor, runQueryOnCompletion: undefined, input: queryEditorInput },
				saveTheConnection: false,
				showDashboard: false,
				showConnectionDialogOnError: true,
				showFirewallRuleOnError: true
			};
			this.connectionManagementService.connect(profile, queryEditorInput.uri, options).catch(err => onUnexpectedError(err));
		}

		return queryEditorInput;
	}

	syncConvertinput(activeEditor: IEditorInput): QueryEditorInput | undefined {
		const queryResultsInput = this.instantiationService.createInstance(QueryResultsInput, activeEditor.resource.toString(true));
		let queryEditorInput: QueryEditorInput;
		if (activeEditor instanceof FileEditorInput) {
			queryEditorInput = this.instantiationService.createInstance(FileQueryEditorInput, '', activeEditor, queryResultsInput);
		} else if (activeEditor instanceof UntitledTextEditorInput) {
			queryEditorInput = this.instantiationService.createInstance(UntitledQueryEditorInput, '', activeEditor, queryResultsInput);
		} else {
			return undefined;
		}

		const profile = getCurrentGlobalConnection(this.objectExplorerService, this.connectionManagementService, this.editorService);
		if (profile) {
			const options: IConnectionCompletionOptions = {
				params: { connectionType: ConnectionType.editor, runQueryOnCompletion: undefined, input: queryEditorInput },
				saveTheConnection: false,
				showDashboard: false,
				showConnectionDialogOnError: true,
				showFirewallRuleOnError: true
			};
			this.connectionManagementService.connect(profile, queryEditorInput.uri, options).catch(err => onUnexpectedError(err));
		}

		return queryEditorInput;
	}

	createBase(activeEditor: QueryEditorInput): IEditorInput {
		return activeEditor.text;
	}
}

export class FileQueryEditorInputFactory implements IEditorInputFactory {

	constructor(@IFileService private readonly fileService: IFileService) {

	}
	serialize(editorInput: FileQueryEditorInput): string {
		const factory = editorInputFactoryRegistry.getEditorInputFactory(FILE_EDITOR_INPUT_ID);
		if (factory) {
			return factory.serialize(editorInput.text); // serialize based on the underlying input
		}
		return undefined;
	}

	deserialize(instantiationService: IInstantiationService, serializedEditorInput: string): FileQueryEditorInput | undefined {
		const factory = editorInputFactoryRegistry.getEditorInputFactory(FILE_EDITOR_INPUT_ID);
		const fileEditorInput = factory.deserialize(instantiationService, serializedEditorInput) as FileEditorInput;
		// only successfully deserilize the file if the resource actually exists
		if (this.fileService.exists(fileEditorInput.resource)) {
			const queryResultsInput = instantiationService.createInstance(QueryResultsInput, fileEditorInput.resource.toString());
			return instantiationService.createInstance(FileQueryEditorInput, '', fileEditorInput, queryResultsInput);
		} else {
			fileEditorInput.dispose();
			return undefined;
		}
	}

	canSerialize(): boolean { // we can always serialize query inputs
		return true;
	}
}

export class UntitledQueryEditorInputFactory implements IEditorInputFactory {

	constructor(@IConfigurationService private readonly configurationService: IConfigurationService) { }
	serialize(editorInput: UntitledQueryEditorInput): string {
		const factory = editorInputFactoryRegistry.getEditorInputFactory(UntitledTextEditorInput.ID);
		// only serialize non-dirty files if the user has that setting
		if (factory && (editorInput.isDirty() || this.configurationService.getValue<IQueryEditorConfiguration>('queryEditor').promptToSaveGeneratedFiles)) {
			return factory.serialize(editorInput.text); // serialize based on the underlying input
		}
		return undefined;
	}

	deserialize(instantiationService: IInstantiationService, serializedEditorInput: string): UntitledQueryEditorInput | undefined {
		const factory = editorInputFactoryRegistry.getEditorInputFactory(UntitledTextEditorInput.ID);
		const untitledEditorInput = factory.deserialize(instantiationService, serializedEditorInput) as UntitledTextEditorInput;
		const queryResultsInput = instantiationService.createInstance(QueryResultsInput, untitledEditorInput.resource.toString());
		return instantiationService.createInstance(UntitledQueryEditorInput, '', untitledEditorInput, queryResultsInput);
	}

	canSerialize(): boolean { // we can always serialize query inputs
		return true;
	}
}<|MERGE_RESOLUTION|>--- conflicted
+++ resolved
@@ -28,12 +28,8 @@
 
 export class QueryEditorLanguageAssociation implements ILanguageAssociation {
 	static readonly isDefault = true;
-<<<<<<< HEAD
-	static readonly languages = ['sql', 'kusto'];			//TODO Add language id here for new languages supported in query editor. Make it easier to contribute new extension's languageID
-=======
 	static readonly languages = ['sql', 'kusto'];	//TODO Add language id here for new languages supported in query editor. Make it easier to contribute new extension's languageID
 
->>>>>>> 97b6d71a
 
 	constructor(@IInstantiationService private readonly instantiationService: IInstantiationService,
 		@IObjectExplorerService private readonly objectExplorerService: IObjectExplorerService,
