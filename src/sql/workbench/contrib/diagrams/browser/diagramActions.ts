--- conflicted
+++ resolved
@@ -27,23 +27,15 @@
 	public async run(context: any): Promise<DiagramRequestResult> {
 		if (context.ownerUri) {
 			let diagramModelParams: DiagramRequestParams = {
-<<<<<<< HEAD
-				ownerUri: ownerUri,
-				schema: 'Application',
-				database: 'Keep_WideWorldImporters',
-				table: 'Cities',
-				diagramView: DiagramObject.Database
-=======
 				ownerUri: context.ownerUri,
-				schema: undefined,
+				schema: context.schemaName,
 				server: undefined,
-				database: undefined,
-				table: undefined,
-				diagramView: DiagramObject.Schema
->>>>>>> 0429e535
+				database: context.databaseName,
+				table: context.tableName,
+				diagramView: context.diagramView
 			};
 			const model = await this._diagramService.getDiagramModel(diagramModelParams);
-			context.component.exampleModel = model;
+			context.component.diagramMetadata = model;
 			return model;
 		}
 		return Promise.resolve(null);
