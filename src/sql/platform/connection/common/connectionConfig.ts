--- conflicted
+++ resolved
@@ -75,21 +75,12 @@
 				const newProfile = profileToStore(connectionProfile);
 
 				// Remove the profile if already set
-<<<<<<< HEAD
-				const sameProfileInList = profiles.find(value => storeToProfile(value, this.capabilitiesService).matches(connectionProfile));
-				if (sameProfileInList) {
-					const profileIndex = profiles.findIndex(value => value === sameProfileInList);
-=======
-				let sameProfileInList = find(profiles, value => {
-					let providerConnectionProfile = ConnectionProfile.createFromStoredProfile(value, this._capabilitiesService);
-					return providerConnectionProfile.matches(connectionProfile);
-				});
-				if (sameProfileInList) {
-					let profileIndex = firstIndex(profiles, value => value === sameProfileInList);
->>>>>>> 7f7052ad
-					newProfile.id = sameProfileInList.id;
-					connectionProfile.id = sameProfileInList.id;
-					profiles[profileIndex] = newProfile;
+				const indexInProfiles = firstIndex(profiles, value => storeToProfile(value, this.capabilitiesService).matches(connectionProfile));
+				if (indexInProfiles >= 0) {
+					const sameProfile = profiles[indexInProfiles];
+					newProfile.id = sameProfile.id;
+					connectionProfile.id = sameProfile.id;
+					profiles[indexInProfiles] = newProfile;
 				} else {
 					profiles.push(newProfile);
 				}
@@ -278,14 +269,8 @@
 	 * Returns true if connection can be moved to another group
 	 */
 	public canChangeConnectionConfig(profile: ConnectionProfile, newGroupID: string): boolean {
-<<<<<<< HEAD
 		const profiles = this.getConnections(true);
-		const existingProfile = profiles.find(p => p.getConnectionInfoId() === profile.getConnectionInfoId()
-=======
-		let profiles = this.getConnections(true);
-		let existingProfile = find(profiles, p => p.getConnectionInfoId() === profile.getConnectionInfoId()
->>>>>>> 7f7052ad
-			&& p.groupId === newGroupID);
+		const existingProfile = find(profiles, p => p.getConnectionInfoId() === profile.getConnectionInfoId() && p.groupId === newGroupID);
 		return existingProfile === undefined;
 	}
 
@@ -336,11 +321,7 @@
 
 	public editGroup(source: ConnectionProfileGroup): Promise<void> {
 		let groups = this.configurationService.inspect<IConnectionProfileGroup[]>(GROUPS_CONFIG_KEY).user;
-<<<<<<< HEAD
-		const sameNameGroup = groups ? groups.find(group => group.name === source.name && group.id !== source.id) : undefined;
-=======
-		let sameNameGroup = groups ? find(groups, group => group.name === source.name && group.id !== source.id) : undefined;
->>>>>>> 7f7052ad
+		const sameNameGroup = groups ? find(groups, group => group.name === source.name && group.id !== source.id) : undefined;
 		if (sameNameGroup) {
 			return Promise.reject(nls.localize('invalidServerName', "A server group with the same name already exists."));
 		}
