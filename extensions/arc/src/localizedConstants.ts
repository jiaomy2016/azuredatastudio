--- conflicted
+++ resolved
@@ -204,12 +204,9 @@
 export const isPasswordFetchForUnsupportedVariable = (variableName: string) => localize('getIsPassword.unknownVariableName', "Attempt to get isPassword for unknown variable:{0}", variableName);
 export const noControllerInfoFound = (name: string) => localize('noControllerInfoFound', "Controller Info could not be found with name: {0}", name);
 export const noPasswordFound = (controllerName: string) => localize('noPasswordFound', "Password could not be retrieved for controller: {0} and user did not provide a password. Please retry later.", controllerName);
-<<<<<<< HEAD
 export const clusterContextNotFound = (clusterContext: string) => localize('clusterContextNotFound', "Cluster Context with name: {0} not found in the Kube config file", clusterContext);
 export const noCurrentClusterContext = localize('noCurrentClusterContext', "No current cluster context was found in the kube config file");
 export const browse = localize('filePicker.browse', "Browse");
 export const select = localize('button.label', "Select");
-=======
 export const noContextFound = (configFile: string) => localize('noContextFound', "No 'contexts' found in the config file: {0}", configFile);
-export const noCurrentContextFound = (configFile: string) => localize('noCurrentContextFound', "No context is marked as 'current-context' in the config file: {0}", configFile);
->>>>>>> 712e33f1
+export const noCurrentContextFound = (configFile: string) => localize('noCurrentContextFound', "No context is marked as 'current-context' in the config file: {0}", configFile);