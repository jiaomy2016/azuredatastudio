/*---------------------------------------------------------------------------------------------
 *  Copyright (c) Microsoft Corporation. All rights reserved.
 *  Licensed under the Source EULA. See License.txt in the project root for license information.
 *--------------------------------------------------------------------------------------------*/

import { ControllerInfo, ResourceInfo } from 'arc';
import * as azdata from 'azdata';
import * as azdataExt from 'azdata-ext';
import { v4 as uuid } from 'uuid';
import * as vscode from 'vscode';
import { Deferred } from '../../common/promise';
import * as loc from '../../localizedConstants';
import { ControllerModel } from '../../models/controllerModel';
import { InitializingComponent } from '../components/initializingComponent';
import { AzureArcTreeDataProvider } from '../tree/azureArcTreeDataProvider';
import { getErrorMessage } from '../../common/utils';
import { RadioOptionsGroup } from '../components/radioOptionsGroup';
import { getCurrentClusterContext, getDefaultKubeConfigPath, getKubeConfigClusterContexts } from '../../common/kubeUtils';
import { FilePicker } from '../components/filePicker';

export type ConnectToControllerDialogModel = { controllerModel: ControllerModel, password: string };
export interface IReadOnly {
	readOnly?: boolean
}
abstract class ControllerDialogBase extends InitializingComponent {
	protected _toDispose: vscode.Disposable[] = [];
	protected modelBuilder!: azdata.ModelBuilder;
	protected dialog: azdata.window.Dialog;

	protected urlInputBox!: azdata.InputBoxComponent;
	protected kubeConfigInputBox!: FilePicker;
	protected clusterContextRadioGroup!: RadioOptionsGroup;
	protected nameInputBox!: azdata.InputBoxComponent;
	protected usernameInputBox!: azdata.InputBoxComponent;
	protected passwordInputBox!: azdata.InputBoxComponent;

	protected dispose(): void {
		this._toDispose.forEach(disposable => disposable.dispose());
<<<<<<< HEAD
=======
		this._toDispose.length = 0; // clear the _toDispose array
>>>>>>> 515b0794
	}

	protected getComponents(): (azdata.FormComponent<azdata.Component> & { layout?: azdata.FormItemLayout | undefined; })[] {
		return [
			{
				component: this.urlInputBox,
				title: loc.controllerUrl,
				required: true
			}, {
				component: this.kubeConfigInputBox.component(),
				title: loc.controllerKubeConfig,
				required: true
			}, {
				component: this.clusterContextRadioGroup.component(),
				title: loc.controllerClusterContext,
				required: true
			}, {
				component: this.nameInputBox,
				title: loc.controllerName,
				required: false
			}, {
				component: this.usernameInputBox,
				title: loc.username,
				required: true
			}, {
				component: this.passwordInputBox,
				title: loc.password,
				required: true
			}
		];
	}

	protected abstract fieldToFocusOn(): azdata.Component;
	protected readonlyFields(): IReadOnly[] { return []; }

	protected initializeFields(controllerInfo: ControllerInfo | undefined, password: string | undefined) {
		this.urlInputBox = this.modelBuilder.inputBox()
			.withProperties<azdata.InputBoxProperties>({
				value: controllerInfo?.url,
				// If we have a model then we're editing an existing connection so don't let them modify the URL
				readOnly: !!controllerInfo
			}).component();
		this.kubeConfigInputBox = new FilePicker(
			this.modelBuilder,
			controllerInfo?.kubeConfigFilePath || getDefaultKubeConfigPath(),
			(disposable) => this._toDispose.push(disposable)
		);
		this.modelBuilder.inputBox()
			.withProperties<azdata.InputBoxProperties>({
				value: controllerInfo?.kubeConfigFilePath || getDefaultKubeConfigPath()
			}).component();
		this.clusterContextRadioGroup = new RadioOptionsGroup(this.modelBuilder, (disposable) => this._toDispose.push(disposable));
		this.loadRadioGroup(controllerInfo?.kubeClusterContext);
		this._toDispose.push(this.kubeConfigInputBox.onTextChanged(() => this.loadRadioGroup(controllerInfo?.kubeClusterContext)));
		this.nameInputBox = this.modelBuilder.inputBox()
			.withProperties<azdata.InputBoxProperties>({
				value: controllerInfo?.name
			}).component();
		this.usernameInputBox = this.modelBuilder.inputBox()
			.withProperties<azdata.InputBoxProperties>({
				value: controllerInfo?.username
			}).component();
		this.passwordInputBox = this.modelBuilder.inputBox()
			.withProperties<azdata.InputBoxProperties>({
				inputType: 'password',
				value: password
			}).component();
	}

	protected completionPromise = new Deferred<ConnectToControllerDialogModel | undefined>();
	protected id!: string;
	protected resources: ResourceInfo[] = [];

	constructor(protected treeDataProvider: AzureArcTreeDataProvider, title: string) {
		super();
		this.dialog = azdata.window.createModelViewDialog(title);
	}

<<<<<<< HEAD
	private loadRadioGroup(previousClusterContext?: string) {
=======
	private loadRadioGroup(previousClusterContext?: string): void {
>>>>>>> 515b0794
		this.clusterContextRadioGroup.load(async () => {
			const clusters = await getKubeConfigClusterContexts(this.kubeConfigInputBox.value!);
			return {
				values: clusters.map(c => c.name),
				defaultValue: getCurrentClusterContext(clusters, previousClusterContext, false),
			};
		});
	}

	public showDialog(controllerInfo?: ControllerInfo, password: string | undefined = undefined): azdata.window.Dialog {
		this.id = controllerInfo?.id ?? uuid();
		this.resources = controllerInfo?.resources ?? [];
		this._toDispose.push(this.dialog.cancelButton.onClick(() => this.handleCancel()));
		this.dialog.registerContent(async (view) => {
			this.modelBuilder = view.modelBuilder;
			this.initializeFields(controllerInfo, password);

			let formModel = this.modelBuilder.formContainer()
				.withFormItems([{
					components: this.getComponents(),
					title: ''
				}]).withLayout({ width: '100%' }).component();
			await view.initializeModel(formModel);
			await this.fieldToFocusOn().focus();
			this.readonlyFields().forEach(f => f.readOnly = true);
			this.initialized = true;
		});

		this.dialog.registerCloseValidator(async () => {
			const isValidated = await this.validate();
			if (isValidated) {
				this.dispose();
			}
			return isValidated;
		});
		this.dialog.okButton.label = loc.connect;
		this.dialog.cancelButton.label = loc.cancel;
		azdata.window.openDialog(this.dialog);
		return this.dialog;
	}

	public abstract async validate(): Promise<boolean>;

	private handleCancel(): void {
		this.completionPromise.resolve(undefined);
	}

	public waitForClose(): Promise<ConnectToControllerDialogModel | undefined> {
		return this.completionPromise.promise;
	}

	protected getControllerInfo(url: string, rememberPassword: boolean = false): ControllerInfo {
		return {
			id: this.id,
			url: url,
			kubeConfigFilePath: this.kubeConfigInputBox.value!,
			kubeClusterContext: this.clusterContextRadioGroup.value!,
			name: this.nameInputBox.value ?? '',
			username: this.usernameInputBox.value!,
			rememberPassword: rememberPassword,
			resources: this.resources
		};
	}
}

//const currentClusterContext = (await getKubeConfigClusterContexts(getDefaultKubeConfigPath())).filter(c => c.isCurrentContext).pop()!.name;
export class ConnectToControllerDialog extends ControllerDialogBase {
	protected rememberPwCheckBox!: azdata.CheckBoxComponent;

	protected fieldToFocusOn() {
		return this.urlInputBox;
	}

	protected getComponents() {
		return [
			...super.getComponents(),
			{
				component: this.rememberPwCheckBox,
				title: ''
			}];
	}

	protected initializeFields(controllerInfo: ControllerInfo | undefined, password: string | undefined) {
		super.initializeFields(controllerInfo, password);
		this.rememberPwCheckBox = this.modelBuilder.checkBox()
			.withProperties<azdata.CheckBoxProperties>({
				label: loc.rememberPassword,
				checked: controllerInfo?.rememberPassword
			}).component();
	}

	constructor(treeDataProvider: AzureArcTreeDataProvider) {
		super(treeDataProvider, loc.connectToController);
	}

	public async validate(): Promise<boolean> {
		if (!this.urlInputBox.value || !this.usernameInputBox.value || !this.passwordInputBox.value) {
			return false;
		}
		let url = this.urlInputBox.value;
		// Only support https connections
		if (url.toLowerCase().startsWith('http://')) {
			url = url.replace('http', 'https');
		}
		// Append https if they didn't type it in
		if (!url.toLowerCase().startsWith('https://')) {
			url = `https://${url}`;
		}
		// Append default port if one wasn't specified
		if (!/.*:\d*$/.test(url)) {
			url = `${url}:30080`;
		}
		const controllerInfo: ControllerInfo = this.getControllerInfo(url, !!this.rememberPwCheckBox.checked);
		const controllerModel = new ControllerModel(this.treeDataProvider, controllerInfo, this.passwordInputBox.value);
		try {
			// Validate that we can connect to the controller, this also populates the controllerRegistration from the connection response.
			await controllerModel.refresh(false);
			// default info.name to the name of the controller instance if the user did not specify their own and to a pre-canned default if for some weird reason controller endpoint returned instanceName is also not a valid value
			controllerModel.info.name = controllerModel.info.name || controllerModel.controllerConfig?.metadata.name || loc.defaultControllerName;
		} catch (err) {
			this.dialog.message = {
				text: loc.connectToControllerFailed(this.urlInputBox.value, err),
				level: azdata.window.MessageLevel.Error
			};
			return false;
		}
		this.completionPromise.resolve({ controllerModel: controllerModel, password: this.passwordInputBox.value });
		return true;
	}
}
export class PasswordToControllerDialog extends ControllerDialogBase {

	constructor(treeDataProvider: AzureArcTreeDataProvider) {
		super(treeDataProvider, loc.passwordToController);
	}

	protected fieldToFocusOn() {
		return this.passwordInputBox;
	}

	protected readonlyFields() {
		return [
			this.urlInputBox,
			this.kubeConfigInputBox,
			this.clusterContextRadioGroup,
			this.nameInputBox,
			this.usernameInputBox
		];
	}

	public async validate(): Promise<boolean> {
		if (!this.passwordInputBox.value) {
			return false;
		}
		const azdataApi = <azdataExt.IExtension>vscode.extensions.getExtension(azdataExt.extension.name)?.exports;
		try {
			await azdataApi.azdata.login(
				this.urlInputBox.value!,
				this.usernameInputBox.value!,
				this.passwordInputBox.value,
				{
					'KUBECONFIG': this.kubeConfigInputBox.value!,
					'KUBECTL_CONTEXT': this.clusterContextRadioGroup.value!
				}
			);
		} catch (e) {
			if (getErrorMessage(e).match(/Wrong username or password/i)) {
				this.dialog.message = {
					text: loc.invalidPassword,
					level: azdata.window.MessageLevel.Error
				};
				return false;
			} else {
				this.dialog.message = {
					text: loc.errorVerifyingPassword(e),
					level: azdata.window.MessageLevel.Error
				};
				return false;
			}
		}
		const controllerInfo: ControllerInfo = this.getControllerInfo(this.urlInputBox.value!, false);
		const controllerModel = new ControllerModel(this.treeDataProvider, controllerInfo, this.passwordInputBox.value);
		this.completionPromise.resolve({ controllerModel: controllerModel, password: this.passwordInputBox.value });
		return true;
	}

	public showDialog(controllerInfo?: ControllerInfo): azdata.window.Dialog {
		const dialog = super.showDialog(controllerInfo);
		dialog.okButton.label = loc.ok;
		return dialog;
	}
}

<|MERGE_RESOLUTION|>--- conflicted
+++ resolved
@@ -36,10 +36,7 @@
 
 	protected dispose(): void {
 		this._toDispose.forEach(disposable => disposable.dispose());
-<<<<<<< HEAD
-=======
 		this._toDispose.length = 0; // clear the _toDispose array
->>>>>>> 515b0794
 	}
 
 	protected getComponents(): (azdata.FormComponent<azdata.Component> & { layout?: azdata.FormItemLayout | undefined; })[] {
@@ -118,11 +115,7 @@
 		this.dialog = azdata.window.createModelViewDialog(title);
 	}
 
-<<<<<<< HEAD
-	private loadRadioGroup(previousClusterContext?: string) {
-=======
 	private loadRadioGroup(previousClusterContext?: string): void {
->>>>>>> 515b0794
 		this.clusterContextRadioGroup.load(async () => {
 			const clusters = await getKubeConfigClusterContexts(this.kubeConfigInputBox.value!);
 			return {
