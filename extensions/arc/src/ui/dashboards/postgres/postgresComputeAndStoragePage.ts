--- conflicted
+++ resolved
@@ -155,10 +155,6 @@
 							cancellable: false
 						},
 						async (_progress, _token): Promise<void> => {
-<<<<<<< HEAD
-							await this._azdataApi.azdata.arc.postgres.server.edit(
-								this._postgresModel.info.name, this.saveArgs);
-=======
 							try {
 								await this._azdataApi.azdata.arc.postgres.server.edit(
 									this._postgresModel.info.name, this.saveArgs);
@@ -168,7 +164,6 @@
 								this.saveButton!.enabled = true;
 								throw err;
 							}
->>>>>>> a9eb6880
 							await this._postgresModel.refresh();
 						}
 					);
