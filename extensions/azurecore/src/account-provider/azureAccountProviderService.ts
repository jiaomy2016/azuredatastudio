/*---------------------------------------------------------------------------------------------
 *  Copyright (c) Microsoft Corporation. All rights reserved.
 *  Licensed under the Source EULA. See License.txt in the project root for license information.
 *--------------------------------------------------------------------------------------------*/

import * as azdata from 'azdata';
import * as events from 'events';
import * as nls from 'vscode-nls';
import * as vscode from 'vscode';
import { SimpleTokenCache } from './simpleTokenCache';
import providerSettings from './providerSettings';
<<<<<<< HEAD
import { AzureAccountProvider as AzureAccountProvider } from './azureAccountProvider3';
=======
import { AzureAccountProvider as AzureAccountProvider } from './azureAccountProvider';
>>>>>>> c15ac474
import { AzureAccountProviderMetadata, ProviderSettings } from './interfaces';
import * as loc from '../localizedConstants';

let localize = nls.loadMessageBundle();

export class AzureAccountProviderService implements vscode.Disposable {
	// CONSTANTS ///////////////////////////////////////////////////////////////
	private static CommandClearTokenCache = 'accounts.clearTokenCache';
	private static ConfigurationSection = 'accounts.azure.cloud';
	private static CredentialNamespace = 'azureAccountProviderCredentials';

	// MEMBER VARIABLES ////////////////////////////////////////////////////////
	private _accountDisposals: { [accountProviderId: string]: vscode.Disposable };
	private _accountProviders: { [accountProviderId: string]: azdata.AccountProvider };
	private _credentialProvider: azdata.CredentialProvider;
	private _configChangePromiseChain: Thenable<void>;
	private _currentConfig: vscode.WorkspaceConfiguration;
	private _event: events.EventEmitter;

	constructor(private _context: vscode.ExtensionContext, private _userStoragePath: string) {
		this._accountDisposals = {};
		this._accountProviders = {};
		this._configChangePromiseChain = Promise.resolve();
		this._currentConfig = null;
		this._event = new events.EventEmitter();
	}

	// PUBLIC METHODS //////////////////////////////////////////////////////
	public activate(): Thenable<boolean> {
		let self = this;

		// Register commands
		this._context.subscriptions.push(vscode.commands.registerCommand(
			AzureAccountProviderService.CommandClearTokenCache,
			() => { self._event.emit(AzureAccountProviderService.CommandClearTokenCache); }
		));
		this._event.on(AzureAccountProviderService.CommandClearTokenCache, () => { self.onClearTokenCache(); });

		// 1) Get a credential provider
		// 2a) Store the credential provider for use later
		// 2b) Register the configuration change handler
		// 2c) Perform an initial config change handling
		return azdata.credentials.getProvider(AzureAccountProviderService.CredentialNamespace)
			.then(credProvider => {
				this._credentialProvider = credProvider;

				this._context.subscriptions.push(vscode.workspace.onDidChangeConfiguration(() => {
					this._configChangePromiseChain = this.onDidChangeConfiguration();
				}, this));

				this._configChangePromiseChain = this.onDidChangeConfiguration();
				return true;
			});
	}

	public dispose() { }

	// PRIVATE HELPERS /////////////////////////////////////////////////////
	private onClearTokenCache(): Thenable<void> {
		// let self = this;

		let promises: Thenable<void>[] = providerSettings.map(provider => {
			return this._accountProviders[provider.metadata.id]?.clearTokenCache();
		});

		return Promise.all(promises)
			.then(
				() => {
					let message = localize('clearTokenCacheSuccess', "Token cache successfully cleared");
					vscode.window.showInformationMessage(`${loc.extensionName}: ${message}`);
				},
				err => {
					let message = localize('clearTokenCacheFailure', "Failed to clear token cache");
					vscode.window.showErrorMessage(`${loc.extensionName}: ${message}: ${err}`);
				});
	}

	private async onDidChangeConfiguration(): Promise<void> {
		// Add a new change processing onto the existing promise change
		await this._configChangePromiseChain;
		// Grab the stored config and the latest config
		let newConfig = vscode.workspace.getConfiguration(AzureAccountProviderService.ConfigurationSection);
		let oldConfig = this._currentConfig;
		this._currentConfig = newConfig;

		// Determine what providers need to be changed
		let providerChanges: Promise<void>[] = [];
		for (let provider of providerSettings) {
			// If the old config doesn't exist, then assume everything was disabled
			// There will always be a new config value
			let oldConfigValue = oldConfig
				? oldConfig.get<boolean>(provider.configKey)
				: false;
			let newConfigValue = newConfig.get<boolean>(provider.configKey);

			// Case 1: Provider config has not changed - do nothing
			if (oldConfigValue === newConfigValue) {
				continue;
			}

			// Case 2: Provider was enabled and is now disabled - unregister provider
			if (oldConfigValue && !newConfigValue) {
				providerChanges.push(this.unregisterAccountProvider(provider));
			}

<<<<<<< HEAD
		return new Promise(async (resolve, reject) => {
			try {
				let tokenCacheKey = `azureTokenCache-${provider.metadata.id}`;
				let simpleTokenCache = new SimpleTokenCache(tokenCacheKey, this._userStoragePath, false, this._credentialProvider);
				await simpleTokenCache.init();
				let accountProvider = new AzureAccountProvider(provider.metadata as AzureAccountProviderMetadata, simpleTokenCache, this._context);
				self._accountProviders[provider.metadata.id] = accountProvider;
				self._accountDisposals[provider.metadata.id] = azdata.accounts.registerAccountProvider(provider.metadata, accountProvider);
				resolve();
			} catch (e) {
				console.error(`Failed to register account provider: ${e}`);
				reject(e);
=======
			// Case 3: Provider was disabled and is now enabled - register provider
			if (!oldConfigValue && newConfigValue) {
				providerChanges.push(this.registerAccountProvider(provider));
>>>>>>> c15ac474
			}
		}

		// Process all the changes before continuing
		await Promise.all(providerChanges);
	}

	private async registerAccountProvider(provider: ProviderSettings): Promise<void> {
		try {
			let tokenCacheKey = `azureTokenCache-${provider.metadata.id}`;
			let simpleTokenCache = new SimpleTokenCache(tokenCacheKey, this._userStoragePath, false, this._credentialProvider);
			await simpleTokenCache.init();
			let accountProvider = new AzureAccountProvider(provider.metadata as AzureAccountProviderMetadata, simpleTokenCache, this._context);
			this._accountProviders[provider.metadata.id] = accountProvider;
			this._accountDisposals[provider.metadata.id] = azdata.accounts.registerAccountProvider(provider.metadata, accountProvider);
		} catch (e) {
			console.error(`Failed to register account provider: ${e}`);
		}
	}

	private async unregisterAccountProvider(provider: ProviderSettings): Promise<void> {
		try {
			this._accountDisposals[provider.metadata.id].dispose();
			delete this._accountProviders[provider.metadata.id];
			delete this._accountDisposals[provider.metadata.id];
		} catch (e) {
			console.error(`Failed to unregister account provider: ${e}`);
		}
	}
}<|MERGE_RESOLUTION|>--- conflicted
+++ resolved
@@ -9,11 +9,7 @@
 import * as vscode from 'vscode';
 import { SimpleTokenCache } from './simpleTokenCache';
 import providerSettings from './providerSettings';
-<<<<<<< HEAD
-import { AzureAccountProvider as AzureAccountProvider } from './azureAccountProvider3';
-=======
 import { AzureAccountProvider as AzureAccountProvider } from './azureAccountProvider';
->>>>>>> c15ac474
 import { AzureAccountProviderMetadata, ProviderSettings } from './interfaces';
 import * as loc from '../localizedConstants';
 
@@ -119,24 +115,9 @@
 				providerChanges.push(this.unregisterAccountProvider(provider));
 			}
 
-<<<<<<< HEAD
-		return new Promise(async (resolve, reject) => {
-			try {
-				let tokenCacheKey = `azureTokenCache-${provider.metadata.id}`;
-				let simpleTokenCache = new SimpleTokenCache(tokenCacheKey, this._userStoragePath, false, this._credentialProvider);
-				await simpleTokenCache.init();
-				let accountProvider = new AzureAccountProvider(provider.metadata as AzureAccountProviderMetadata, simpleTokenCache, this._context);
-				self._accountProviders[provider.metadata.id] = accountProvider;
-				self._accountDisposals[provider.metadata.id] = azdata.accounts.registerAccountProvider(provider.metadata, accountProvider);
-				resolve();
-			} catch (e) {
-				console.error(`Failed to register account provider: ${e}`);
-				reject(e);
-=======
 			// Case 3: Provider was disabled and is now enabled - register provider
 			if (!oldConfigValue && newConfigValue) {
 				providerChanges.push(this.registerAccountProvider(provider));
->>>>>>> c15ac474
 			}
 		}
 
