/*---------------------------------------------------------------------------------------------
 *  Copyright (c) Microsoft Corporation. All rights reserved.
 *  Licensed under the Source EULA. See License.txt in the project root for license information.
 *--------------------------------------------------------------------------------------------*/
import * as azdata from 'azdata';
import { EOL } from 'os';
import * as nls from 'vscode-nls';
<<<<<<< HEAD
import { AgreementInfo, DeploymentProvider, ITool, ResourceType, ToolRequirementInfo, ToolStatus } from '../interfaces';
=======
import { AgreementInfo, DeploymentProvider, ITool, ResourceType, ToolStatus } from '../interfaces';
import { select } from '../localizedConstants';
>>>>>>> 9780eebb
import { IResourceTypeService } from '../services/resourceTypeService';
import { IToolsService } from '../services/toolsService';
import { getErrorMessage } from '../utils';
import * as loc from './../localizedConstants';
import { DialogBase } from './dialogBase';
import { createFlexContainer } from './modelViewUtils';

const localize = nls.loadMessageBundle();

export class ResourceTypePickerDialog extends DialogBase {
	private toolRefreshTimestamp: number = 0;
	private _selectedResourceType: ResourceType;
	private _view!: azdata.ModelView;
	private _optionsContainer!: azdata.FlexContainer;
	private _toolsTable!: azdata.TableComponent;
	private _cardGroup!: azdata.RadioCardGroupComponent;
	private _optionDropDownMap: Map<string, azdata.DropDownComponent> = new Map();
	private _toolsLoadingComponent!: azdata.LoadingComponent;
	private _agreementContainer!: azdata.DivContainer;
	private _agreementCheckboxChecked: boolean = false;
	private _installToolButton: azdata.window.Button;
	private _installationInProgress: boolean = false;
	private _tools: ITool[] = [];
	private _eulaValidationSucceeded: boolean = false;

	constructor(
		private toolsService: IToolsService,
		private resourceTypeService: IResourceTypeService,
		defaultResourceType: ResourceType,
		private _resourceTypeNameFilters?: string[]) {
		super(localize('resourceTypePickerDialog.title', "Select the deployment options"), 'ResourceTypePickerDialog', true);
		this._selectedResourceType = defaultResourceType;
		this._installToolButton = azdata.window.createButton(localize('deploymentDialog.InstallToolsButton', "Install tools"));
		this._toDispose.push(this._installToolButton.onClick(() => {
			this.installTools().catch(error => console.log(error));
		}));
		this._dialogObject.customButtons = [this._installToolButton];
		this._installToolButton.hidden = true;
		this._dialogObject.okButton.label = loc.select;
		this._dialogObject.okButton.enabled = false; // this is enabled after all tools are discovered.
	}

	initialize() {
		let tab = azdata.window.createTab('');
		this._dialogObject.registerCloseValidator(async () => {
			const isValid = this._selectedResourceType && (this._selectedResourceType.agreement === undefined || this._agreementCheckboxChecked);
			if (!isValid) {
				this._dialogObject.message = {
					text: localize('deploymentDialog.AcceptAgreements', "You must agree to the license agreements in order to proceed."),
					level: azdata.window.MessageLevel.Error
				};
				return false;
			}
			if (!this._eulaValidationSucceeded && !(await this.acquireEulaAndProceed())) {
				return false; // we return false so that the workflow does not proceed and user gets to either click acceptEulaAndSelect again or cancel
			}
			return true;
		});
		tab.registerContent((view: azdata.ModelView) => {
			const tableWidth = 1126;
			this._view = view;
			const resourceTypes = this.resourceTypeService
				.getResourceTypes()
				.filter(rt => !this._resourceTypeNameFilters || this._resourceTypeNameFilters.find(rtn => rt.name === rtn))
				.sort((a: ResourceType, b: ResourceType) => {
					return (a.displayIndex || Number.MAX_VALUE) - (b.displayIndex || Number.MAX_VALUE);
				});
			this._cardGroup = view.modelBuilder.radioCardGroup().withProperties<azdata.RadioCardGroupComponentProperties>({
				cards: resourceTypes.map((resourceType) => {
					return <azdata.RadioCard>{
						id: resourceType.name,
						label: resourceType.displayName,
						icon: resourceType.icon,
						descriptions: [
							{
								textValue: resourceType.displayName,
								textStyles: {
									'font-size': '14px',
									'font-weight': 'bold'
								}
							},
							{
								textValue: resourceType.description,
							}
						]
					};
				}),
				iconHeight: '35px',
				iconWidth: '35px',
				cardWidth: '300px',
				cardHeight: '150px',
				ariaLabel: localize('deploymentDialog.deploymentOptions', "Deployment options"),
				width: '1100px',
				iconPosition: 'left'
			}).component();
			this._toDispose.push(this._cardGroup.onSelectionChanged(({ cardId }) => {
				this._dialogObject.message = { text: '' };
				this._dialogObject.okButton.label = loc.select;
				const resourceType = resourceTypes.find(rt => { return rt.name === cardId; });
				if (resourceType) {
					this.selectResourceType(resourceType);
				}
			}));
			this._optionsContainer = view.modelBuilder.flexContainer().withLayout({ flexFlow: 'column' }).component();
			this._agreementContainer = view.modelBuilder.divContainer().component();
			const toolColumn: azdata.TableColumn = {
				value: localize('deploymentDialog.toolNameColumnHeader', "Tool"),
				width: 105
			};
			const descriptionColumn: azdata.TableColumn = {
				value: localize('deploymentDialog.toolDescriptionColumnHeader', "Description"),
				width: 270
			};
			const installStatusColumn: azdata.TableColumn = {
				value: localize('deploymentDialog.toolStatusColumnHeader', "Status"),
				width: 70
			};
			const versionColumn: azdata.TableColumn = {
				value: localize('deploymentDialog.toolVersionColumnHeader', "Version"),
				width: 75
			};
			const minVersionColumn: azdata.TableColumn = {
				value: localize('deploymentDialog.toolMinimumVersionColumnHeader', "Required Version"),
				width: 105
			};
			const installedPathColumn: azdata.TableColumn = {
				value: localize('deploymentDialog.toolDiscoveredPathColumnHeader', "Discovered Path or Additional Information"),
				width: 580
			};
			this._toolsTable = view.modelBuilder.table().withProperties<azdata.TableComponentProperties>({
				data: [],
				columns: [toolColumn, descriptionColumn, installStatusColumn, versionColumn, minVersionColumn, installedPathColumn],
				width: tableWidth,
				ariaLabel: localize('deploymentDialog.RequiredToolsTitle', "Required tools")
			}).component();

			const toolsTableWrapper = view.modelBuilder.divContainer().withLayout({ width: tableWidth }).component();
			toolsTableWrapper.addItem(this._toolsTable, { CSSStyles: { 'border-left': '1px solid silver', 'border-top': '1px solid silver' } });
			this._toolsLoadingComponent = view.modelBuilder.loadingComponent().withItem(toolsTableWrapper).withProperties<azdata.LoadingComponentProperties>({
				loadingCompletedText: localize('deploymentDialog.loadingRequiredToolsCompleted', "Loading required tools information completed"),
				loadingText: localize('deploymentDialog.loadingRequiredTools', "Loading required tools information"),
				showText: true
			}).component();
			const formBuilder = view.modelBuilder.formContainer().withFormItems(
				[
					{
						component: this._cardGroup,
						title: ''
					}, {
						component: this._agreementContainer,
						title: ''
					},
					{
						component: this._optionsContainer,
						title: localize('deploymentDialog.OptionsTitle', "Options")
					}, {
						component: this._toolsLoadingComponent,
						title: localize('deploymentDialog.RequiredToolsTitle', "Required tools")
					}
				],
				{
					horizontal: false
				}
			);

			const form = formBuilder.withLayout({ width: '100%' }).component();

			return view.initializeModel(form).then(() => {
				if (this._selectedResourceType) {
					this._cardGroup.selectedCardId = this._selectedResourceType.name;
				}
			});
		});
		this._dialogObject.content = [tab];
	}

	private selectResourceType(resourceType: ResourceType): void {
		this._selectedResourceType = resourceType;
		//handle special case when resource type has different OK button.
		this._dialogObject.okButton.label = this._selectedResourceType.okButtonText || select;

		this._agreementCheckboxChecked = false;
		this._agreementContainer.clearItems();
		if (resourceType.agreement) {
			this._agreementContainer.addItem(this.createAgreementCheckbox(resourceType.agreement));
		}

		this._optionsContainer.clearItems();
		this._optionDropDownMap.clear();
		if (resourceType.options) {
			resourceType.options.forEach(option => {
				const optionLabel = this._view.modelBuilder.text().withProperties<azdata.TextComponentProperties>({
					value: option.displayName
				}).component();
				optionLabel.width = '150px';

				const optionSelectBox = this._view.modelBuilder.dropDown().withProperties<azdata.DropDownProperties>({
					values: option.values,
					value: option.values[0],
					width: '300px',
					ariaLabel: option.displayName
				}).component();

				this._toDispose.push(optionSelectBox.onValueChanged(() => { this.updateToolsDisplayTable(); }));
				this._optionDropDownMap.set(option.name, optionSelectBox);
				const row = this._view.modelBuilder.flexContainer().withItems([optionLabel, optionSelectBox], { flex: '0 0 auto', CSSStyles: { 'margin-right': '20px' } }).withLayout({ flexFlow: 'row', alignItems: 'center' }).component();
				this._optionsContainer.addItem(row);
			});
		}
		this.updateToolsDisplayTable();
	}

	private updateToolsDisplayTable(): void {
		this.toolRefreshTimestamp = new Date().getTime();
		const currentRefreshTimestamp = this.toolRefreshTimestamp;
		const headerRowHeight = 28;
		this._toolsTable.height = 25 * Math.max(this.toolRequirements.length, 1) + headerRowHeight;
		if (!this._installationInProgress) { // Wipe the informational message clean unless installation is already in progress.
			this._dialogObject.message = {
				text: ''
			};
		}
		this._installToolButton.hidden = true;
		if (this.toolRequirements.length === 0) {
			this._toolsLoadingComponent.loading = false;
			this._dialogObject.okButton.enabled = true;
			this._toolsTable.data = [[localize('deploymentDialog.NoRequiredTool', "No tools required"), '']];
			this._tools = [];
		} else {
			this._tools = this.toolRequirements.map((toolReq: ToolRequirementInfo) => this.toolsService.getToolByName(toolReq.name)!);
			this._toolsLoadingComponent.loading = true;
			this._dialogObject.okButton.enabled = false;
			let toolsLoadingErrors: string[] = [];
			Promise.all(
				this._tools.map(
					tool => tool.finishInitialization().catch(() => toolsLoadingErrors.push(`${tool.displayName}:${tool.statusDescription!}`))
				)
			)
				.then(() => this.executeToolsTableWorkflow(currentRefreshTimestamp, toolsLoadingErrors))
				.catch(error => console.log(error));
		}
	}

	private executeToolsTableWorkflow(currentRefreshTimestamp: number, toolsLoadingErrors: string[]): void {
		// If the local timestamp does not match the class level timestamp, it means user has changed options, ignore the results
		if (this.toolRefreshTimestamp !== currentRefreshTimestamp) {
			return;
		}
		let minVersionCheckFailed = false;
		const toolsToAutoInstall: ITool[] = [];
		let messages: string[] = toolsLoadingErrors!;
		let erroredOrFailedTool: boolean = false;
		this._toolsTable.data = this.toolRequirements.map((toolRequirement: ToolRequirementInfo) => {
			const tool = this.toolsService.getToolByName(toolRequirement.name)!;
			// subscribe to onUpdateData event of the tool.
			this._toDispose.push(tool.onDidUpdateData((t: ITool) => {
				this.updateToolsDisplayTableData(t);
			}));

			erroredOrFailedTool = erroredOrFailedTool || (tool.status === ToolStatus.Error || tool.status === ToolStatus.Failed);
			if (tool.status === ToolStatus.NotInstalled) {
				if (tool.autoInstallSupported) {
					toolsToAutoInstall.push(tool);
				}
				else {
					messages.push(localize('deploymentDialog.ToolInformation', "'{0}' was not discovered and automated installation is not currently supported. Install '{0}' manually or ensure it is started and discoverable. Once done please restart Azure Data Studio. See [{1}] .", tool.displayName, tool.homePage));
				}
			}
			else if (tool.status === ToolStatus.Installed && toolRequirement.version && !tool.isSameOrNewerThan(toolRequirement.version)) {
				minVersionCheckFailed = true;
				messages.push(localize('deploymentDialog.ToolDoesNotMeetVersionRequirement', "'{0}' [ {1} ] does not meet the minimum version requirement, please uninstall it and restart Azure Data Studio.", tool.displayName, tool.homePage));
			}
			return [tool.displayName, tool.description, tool.displayStatus, tool.fullVersion || '', toolRequirement.version || '', tool.installationPathOrAdditionalInformation || ''];
		});
		this._installToolButton.hidden = erroredOrFailedTool || minVersionCheckFailed || (toolsToAutoInstall.length === 0);
		this._dialogObject.okButton.enabled = !erroredOrFailedTool && messages.length === 0 && !minVersionCheckFailed && (toolsToAutoInstall.length === 0);
		if (messages.length !== 0) {
			if (messages.length > 1) {
				messages = messages.map(message => `•	${message}`);
			}
			messages.push(localize('deploymentDialog.VersionInformationDebugHint', "You will need to restart Azure Data Studio if the tools are installed manually to pick up the change. You may find additional details in 'Deployments' and 'Azure Data CLI' output channels"));
			this._dialogObject.message = {
				level: azdata.window.MessageLevel.Error,
				text: messages.join(EOL)
			};
		}
		else if ((toolsToAutoInstall.length !== 0) && !this._installationInProgress) {
			const installationNeededHeader = toolsToAutoInstall.length === 1
				? localize('deploymentDialog.InstallToolsHintOne', "Tool: {0} is not installed, you can click the \"{1}\" button to install it.", toolsToAutoInstall[0].displayName, this._installToolButton.label)
				: localize('deploymentDialog.InstallToolsHintMany', "Tools: {0} are not installed, you can click the \"{1}\" button to install them.", toolsToAutoInstall.map(t => t.displayName).join(', '), this._installToolButton.label);
			let infoText: string[] = [installationNeededHeader];
			const informationalMessagesArray = this._tools.reduce<string[]>((returnArray, currentTool) => {
				if (currentTool.autoInstallNeeded) {
					returnArray.push(...currentTool.dependencyMessages);
				}
				return returnArray;
			}, /* initial Value of return array*/[]);
			const informationalMessagesSet: Set<string> = new Set<string>(informationalMessagesArray);
			if (informationalMessagesSet.size > 0) {
				infoText.push(...informationalMessagesSet.values());
			}
			// we don't have scenarios that have mixed type of tools - either we don't support auto install: docker, or we support auto install for all required tools
			this._dialogObject.message = {
				level: azdata.window.MessageLevel.Warning,
				text: infoText.join(EOL)
			};
		}
		if (!this.areToolsEulaAccepted()) {
			this._dialogObject.okButton.label = loc.acceptEulaAndSelect;
		}
		this._toolsLoadingComponent.loading = false;
	}

	private areToolsEulaAccepted(): boolean {
		// we run 'map' on each tool before doing 'every' so that we collect eula messages for all tools (instead of bailing out after 1st failure)
		this._eulaValidationSucceeded = this._tools.map(tool => {
			const eulaAccepted = tool.isEulaAccepted();
			if (!eulaAccepted) {
				this._dialogObject.message = {
					level: azdata.window.MessageLevel.Error,
					text: [tool.statusDescription!, this._dialogObject.message.text].join(EOL)
				};
			}
			return eulaAccepted;
		}).every(isEulaAccepted => isEulaAccepted);
		return this._eulaValidationSucceeded;
	}

	private async acquireEulaAndProceed(): Promise<boolean> {
		this._dialogObject.message = { text: '' };
		let eulaAccepted = true;
		for (const tool of this._tools) {
			eulaAccepted = tool.isEulaAccepted() || await tool.promptForEula();
			if (!eulaAccepted) {
				this._dialogObject.message = {
					level: azdata.window.MessageLevel.Error,
					text: [tool.statusDescription!, this._dialogObject.message.text].join(EOL)
				};
				break;
			}
		}
		return eulaAccepted;
	}

	private get toolRequirements() {
		return this.getCurrentProvider().requiredTools;
	}

	private createAgreementCheckbox(agreementInfo: AgreementInfo): azdata.FlexContainer {
		const checkbox = this._view.modelBuilder.checkBox().withProperties<azdata.CheckBoxProperties>({
			ariaLabel: this.getAgreementDisplayText(agreementInfo),
			required: true
		}).component();
		checkbox.checked = false;
		this._toDispose.push(checkbox.onChanged(() => {
			this._agreementCheckboxChecked = !!checkbox.checked;
		}));
		const text = this._view.modelBuilder.text().withProperties<azdata.TextComponentProperties>({
			value: agreementInfo.template,
			links: agreementInfo.links,
			requiredIndicator: true
		}).component();
		return createFlexContainer(this._view, [checkbox, text]);
	}

	private getAgreementDisplayText(agreementInfo: AgreementInfo): string {
		// the agreement template will have {index} as placeholder for hyperlinks
		// this method will get the display text after replacing the placeholders
		let text = agreementInfo.template;
		for (let i: number = 0; i < agreementInfo.links.length; i++) {
			text = text.replace(`{${i}}`, agreementInfo.links[i].text);
		}
		return text;
	}

	private getCurrentProvider(): DeploymentProvider {
		const options: { option: string, value: string }[] = [];

		this._optionDropDownMap.forEach((selectBox, option) => {
			let selectedValue: azdata.CategoryValue = selectBox.value as azdata.CategoryValue;
			options.push({ option: option, value: selectedValue.name });
		});

		return this._selectedResourceType.getProvider(options)!;
	}

	protected async onComplete(): Promise<void> {
		this.toolsService.toolsForCurrentProvider = this._tools;
		this.resourceTypeService.startDeployment(this.getCurrentProvider(), this._selectedResourceType);
	}

	protected updateToolsDisplayTableData(tool: ITool) {
		this._toolsTable.data = this._toolsTable.data.map(rowData => {
			if (rowData[0] === tool.displayName) {
				return [tool.displayName, tool.description, tool.displayStatus, tool.fullVersion || '', rowData[4]/* required version*/, tool.installationPathOrAdditionalInformation || ''];
			} else {
				return rowData;
			}
		});
		this.setUiControlsEnabled(tool.status !== ToolStatus.Installing); // if installing then disable ui controls else enable them
	}

	/**
	 *
	 * @param enable - if true the UiControls are set to be enabled, if not they are set to be disabled.
	 */
	private setUiControlsEnabled(enable: boolean): void {
		this._cardGroup.enabled = enable;
		this._agreementContainer.enabled = enable;
		this._optionsContainer.enabled = enable;
		this._dialogObject.cancelButton.enabled = enable;
		// select and install tools buttons are controlled separately
	}

	private async installTools(): Promise<void> {
		this._installToolButton.enabled = false;
		this._installationInProgress = true;
		let tool: ITool;
		try {
			const toolRequirements = this.toolRequirements;
			let toolsNotInstalled: ITool[] = [];
			for (let i: number = 0; i < toolRequirements.length; i++) {
				const toolReq = toolRequirements[i];
				tool = this.toolsService.getToolByName(toolReq.name)!;
				if (tool.autoInstallNeeded) {
					// Update the informational message
					this._dialogObject.message = {
						level: azdata.window.MessageLevel.Information,
						text: localize('deploymentDialog.InstallingTool', "Required tool '{0}' [ {1} ] is being installed now.", tool.displayName, tool.homePage)
					};
					await this._tools[i].install();
					if (tool.status === ToolStatus.Installed && toolReq.version && !tool.isSameOrNewerThan(toolReq.version)) {
						throw new Error(
							localize('deploymentDialog.ToolDoesNotMeetVersionRequirement', "'{0}' [ {1} ] does not meet the minimum version requirement, please uninstall it and restart Azure Data Studio.",
								tool.displayName, tool.homePage
							)
						);
					}
				} else {
					toolsNotInstalled.push(tool);
				}
			}
			// Update the informational message
			if (toolsNotInstalled.length === 0) {
				this._dialogObject.message = {
					level: azdata.window.MessageLevel.Information,
					text: localize('deploymentDialog.InstalledTools', "All required tools are installed now.")
				};
				this._dialogObject.okButton.enabled = true;
			} else {
				this._dialogObject.message = {
					level: azdata.window.MessageLevel.Information,
					text: localize('deploymentDialog.PendingInstallation', "Following tools: {0} were still not discovered. Please make sure that they are installed, running and discoverable", toolsNotInstalled.map(t => t.displayName).join(','))
				};
			}
		} catch (error) {
			const errorMessage = tool!.statusDescription || getErrorMessage(error);
			if (errorMessage) {
				// Let the tooltip status show the errorMessage just shown so that last status is visible even after showError dialogue has been dismissed.
				this._dialogObject.message = {
					level: azdata.window.MessageLevel.Error,
					text: errorMessage
				};
			}
			tool!.showOutputChannel(/*preserveFocus*/false);
		} finally {
			this._installationInProgress = false;
		}
	}
}<|MERGE_RESOLUTION|>--- conflicted
+++ resolved
@@ -5,12 +5,8 @@
 import * as azdata from 'azdata';
 import { EOL } from 'os';
 import * as nls from 'vscode-nls';
-<<<<<<< HEAD
-import { AgreementInfo, DeploymentProvider, ITool, ResourceType, ToolRequirementInfo, ToolStatus } from '../interfaces';
-=======
 import { AgreementInfo, DeploymentProvider, ITool, ResourceType, ToolStatus } from '../interfaces';
 import { select } from '../localizedConstants';
->>>>>>> 9780eebb
 import { IResourceTypeService } from '../services/resourceTypeService';
 import { IToolsService } from '../services/toolsService';
 import { getErrorMessage } from '../utils';
