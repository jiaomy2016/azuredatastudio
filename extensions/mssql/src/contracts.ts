--- conflicted
+++ resolved
@@ -6,13 +6,10 @@
 
 import { NotificationType, RequestType } from 'vscode-languageclient';
 import { ITelemetryEventProperties, ITelemetryEventMeasures } from './telemetry';
-<<<<<<< HEAD
 import * as sqlops from 'sqlops';
 import { ConnectParams } from 'dataprotocol-client/lib/protocol';
 import { ListRegisteredServersResult } from './api/mssqlapis';
-=======
 import * as azdata from 'azdata';
->>>>>>> 7eaf8cfd
 
 // ------------------------------- < Telemetry Sent Event > ------------------------------------
 
